--- conflicted
+++ resolved
@@ -183,15 +183,9 @@
 func (engine *Engine) logSQL(sqlStr string, sqlArgs ...interface{}) {
 	if engine.ShowSQL {
 		if len(sqlArgs) > 0 {
-<<<<<<< HEAD
-			engine.Logger.Info(fmt.Sprintf("[sql]", sqlStr, "[args]", sqlArgs))
-		} else {
-			engine.Logger.Info(fmt.Sprintf("[sql]", sqlStr))
-=======
 			engine.Logger.Info(fmt.Sprintf("[sql] %v [args] %v", sqlStr, sqlArgs))
 		} else {
 			engine.Logger.Info(fmt.Sprintf("[sql] %v", sqlStr))
->>>>>>> f33ed5b9
 		}
 	}
 }
