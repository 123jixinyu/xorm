--- conflicted
+++ resolved
@@ -2934,11 +2934,7 @@
 			session.Engine.Quote(table.Version)+" = "+session.Engine.Quote(table.Version)+" + 1",
 			condition)
 
-<<<<<<< HEAD
-		verValue = table.VersionColumn().ValueOf(bean) 
-=======
 		verValue = table.VersionColumn().ValueOf(bean)
->>>>>>> 40890e4d
 		//if err != nil {
 		//	return 0, err
 		//}
